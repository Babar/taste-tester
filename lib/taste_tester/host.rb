# vim: syntax=ruby:expandtab:shiftwidth=2:softtabstop=2:tabstop=2

# Copyright 2013-present Facebook
#
# Licensed under the Apache License, Version 2.0 (the "License");
# you may not use this file except in compliance with the License.
# You may obtain a copy of the License at
#
#     http://www.apache.org/licenses/LICENSE-2.0
#
# Unless required by applicable law or agreed to in writing, software
# distributed under the License is distributed on an "AS IS" BASIS,
# WITHOUT WARRANTIES OR CONDITIONS OF ANY KIND, either express or implied.
# See the License for the specific language governing permissions and
# limitations under the License.

require 'fileutils'
require 'base64'
require 'open3'
require 'colorize'

require 'taste_tester/ssh'
require 'taste_tester/locallink'
require 'taste_tester/tunnel'

module TasteTester
  # Manage state of the remote node
  class Host
    include TasteTester::Logging

    attr_reader :name

    def initialize(name, server)
      @name = name
      @user = ENV['USER']
      @server = server
      if TasteTester::Config.use_ssh_tunnels
        @tunnel = TasteTester::Tunnel.new(@name, @server)
      end
    end

    def runchef
      logger.warn("Running '#{TasteTester::Config.chef_client_command}' " +
                  "on #{@name}")
      cmd = "#{TasteTester::Config.ssh_command} " +
            "#{TasteTester::Config.user}@#{@name} "
      if TasteTester::Config.user != 'root'
        cc = Base64.encode64(cmds).delete("\n")
        cmd += "\"echo '#{cc}' | base64 --decode | sudo bash -x\""
      else
        cmd += "\"#{cmds}\""
      end
      status = IO.popen(
        cmd,
      ) do |io|
        # rubocop:disable AssignmentInCondition
        while line = io.gets
          puts line.chomp!
        end
        # rubocop:enable AssignmentInCondition
        io.close
        $CHILD_STATUS.to_i
      end
      logger.warn("Finished #{TasteTester::Config.chef_client_command}" +
                  " on #{@name} with status #{status}")
      if status.zero?
        msg = "#{TasteTester::Config.chef_client_command} was successful" +
              ' - please log to the host and confirm all the intended' +
              ' changes were made'
        logger.error msg.upcase
      end
    end

    def get_transport
      if TasteTester::Config.locallink
        transport = TasteTester::LocalLink.new
      else
        transport = TasteTester::SSH.new(@name)
      end
      transport
    end

    def test
      logger.warn("Taste-testing on #{@name}")

      if TasteTester::Config.use_ssh_tunnels
        # Nuke any existing tunnels that may be there
        TasteTester::Tunnel.kill(@name)

        # Then setup the tunnel
        @tunnel.run
      end

      @serialized_config = Base64.encode64(config).delete("\n")

      # Then setup the testing
      transport = get_transport

      transport << 'logger -t taste-tester Moving server into taste-tester' +
        " for #{@user}"
<<<<<<< HEAD
      ssh << touchcmd
      ssh << "echo -n '#{@serialized_config}' | base64 --decode" +
=======
      transport << "touch -t #{TasteTester::Config.testing_end_time}" +
        " #{TasteTester::Config.timestamp_file}"
      transport << "echo -n '#{@serialized_config}' | base64 --decode" +
>>>>>>> 2d611368
        " > #{TasteTester::Config.chef_config_path}/client-taste-tester.rb"
      transport << "rm -vf #{TasteTester::Config.chef_config_path}/" +
        TasteTester::Config.chef_config
      transport << "( ln -vs #{TasteTester::Config.chef_config_path}" +
        "/client-taste-tester.rb #{TasteTester::Config.chef_config_path}/" +
        "#{TasteTester::Config.chef_config}; true )"
      transport.run!

      # Then run any other stuff they wanted
      cmds = TasteTester::Hooks.test_remote_cmds(
        TasteTester::Config.dryrun,
        @name,
      )

      if cmds && cmds.any?
        transport = get_transport
        cmds.each { |c| transport << c }
        transport.run!
      end
    end

    def untest
      logger.warn("Removing #{@name} from taste-tester")
      transport = get_transport
      if TasteTester::Config.use_ssh_tunnels
        TasteTester::Tunnel.kill(@name)
      end
      config_prod = TasteTester::Config.chef_config.split('.').join('-prod.')
      [
        "rm -vf #{TasteTester::Config.chef_config_path}/" +
          TasteTester::Config.chef_config,
        "rm -vf #{TasteTester::Config.chef_config_path}/client-taste-tester.rb",
        "ln -vs #{TasteTester::Config.chef_config_path}/#{config_prod} " +
          "#{TasteTester::Config.chef_config_path}/" +
          TasteTester::Config.chef_config,
        "rm -vf #{TasteTester::Config.chef_config_path}/client.pem",
        "ln -vs #{TasteTester::Config.chef_config_path}/client-prod.pem " +
          "#{TasteTester::Config.chef_config_path}/client.pem",
        "rm -vf #{TasteTester::Config.timestamp_file}",
        'logger -t taste-tester Returning server to production',
      ].each do |cmd|
        transport << cmd
      end
      transport.run!
    end

    def who_is_testing
      transport = get_transport
      transport << 'grep "^# TasteTester by"' +
        " #{TasteTester::Config.chef_config_path}/" +
        TasteTester::Config.chef_config
      output = transport.run
      if output.first.zero?
        user = output.last.match(/# TasteTester by (.*)$/)
        if user
          return user[1]
        end
      end

      # Legacy FB stuff, remove after migration. Safe for everyone else.
      transport = get_transport
      transport << "file #{TasteTester::Config.chef_config_path}/" +
        TasteTester::Config.chef_config
      output = transport.run
      if output.first.zero?
        user = output.last.match(/client-(.*)-(taste-tester|test).rb/)
        if user
          return user[1]
        end
      end

      return nil
    end

    def in_test?
      transport = get_transport
      transport << "test -f #{TasteTester::Config.timestamp_file}"
      if transport.run.first.zero? && who_is_testing &&
          who_is_testing != ENV['USER']
        true
      else
        false
      end
    end

    def keeptesting
      logger.warn("Renewing taste-tester on #{@name} until" +
        " #{TasteTester::Config.testing_end_time.strftime('%y%m%d%H%M.%S')}")
      if TasteTester::Config.use_ssh_tunnels
        TasteTester::Tunnel.kill(@name)
        @tunnel = TasteTester::Tunnel.new(@name, @server)
        @tunnel.run
      else
<<<<<<< HEAD
        ssh = TasteTester::SSH.new(@name)
        ssh << touchcmd
        ssh.run!
=======
        transport = get_transport
        transport << "touch -t #{TasteTester::Config.testing_end_time}" +
          " #{TasteTester::Config.timestamp_file}"
        transport.run!
>>>>>>> 2d611368
      end
    end

    private

    def touchcmd
      touch = Base64.encode64("touch --date \"$(date -d @" +
        "#{TasteTester::Config.testing_end_time.to_i} +'%Y-%m-%d %T')\"" +
        " #{TasteTester::Config.timestamp_file}").delete("\n")
      "echo -n '#{touch}' | base64 --decode | bash"
    end

    def config
      scheme = TasteTester::Config.use_ssl ? 'https' : 'http'
      if TasteTester::Config.use_ssh_tunnels
        url = "#{scheme}://localhost:#{@tunnel.port}"
      else
        url = "#{scheme}://#{@server.host}"
        url << ":#{TasteTester::State.port}" if TasteTester::State.port
      end
      # rubocop:disable Metrics/LineLength
      ttconfig = <<-eos
# TasteTester by #{@user}
# Prevent people from screwing up their permissions
if Process.euid != 0
  puts 'Please run chef as root!'
  Process.exit!
end

log_level :info
log_location STDOUT
chef_server_url '#{url}'
ssl_verify_mode :verify_none
ohai.plugin_path << '#{TasteTester::Config.chef_config_path}/ohai_plugins'

eos
      # rubocop:enable Metrics/LineLength

      extra = TasteTester::Hooks.test_remote_client_rb_extra_code(@name)
      if extra
        ttconfig += <<-eos
# Begin user-hook specified code
        #{extra}
# End user-hook secified code

        eos
      end

      ttconfig += <<-eos
puts 'INFO: Running on #{@name} in taste-tester by #{@user}'
      eos
      return ttconfig
    end
  end
end<|MERGE_RESOLUTION|>--- conflicted
+++ resolved
@@ -98,14 +98,8 @@
 
       transport << 'logger -t taste-tester Moving server into taste-tester' +
         " for #{@user}"
-<<<<<<< HEAD
-      ssh << touchcmd
-      ssh << "echo -n '#{@serialized_config}' | base64 --decode" +
-=======
-      transport << "touch -t #{TasteTester::Config.testing_end_time}" +
-        " #{TasteTester::Config.timestamp_file}"
+      transport << touchcmd
       transport << "echo -n '#{@serialized_config}' | base64 --decode" +
->>>>>>> 2d611368
         " > #{TasteTester::Config.chef_config_path}/client-taste-tester.rb"
       transport << "rm -vf #{TasteTester::Config.chef_config_path}/" +
         TasteTester::Config.chef_config
@@ -199,25 +193,22 @@
         @tunnel = TasteTester::Tunnel.new(@name, @server)
         @tunnel.run
       else
-<<<<<<< HEAD
-        ssh = TasteTester::SSH.new(@name)
-        ssh << touchcmd
-        ssh.run!
-=======
         transport = get_transport
-        transport << "touch -t #{TasteTester::Config.testing_end_time}" +
-          " #{TasteTester::Config.timestamp_file}"
+        transport << touchcmd
         transport.run!
->>>>>>> 2d611368
       end
     end
 
     private
 
     def touchcmd
-      touch = Base64.encode64("touch --date \"$(date -d @" +
-        "#{TasteTester::Config.testing_end_time.to_i} +'%Y-%m-%d %T')\"" +
-        " #{TasteTester::Config.timestamp_file}").delete("\n")
+      touch = Base64.encode64(
+        "if [ 'Darwin' = $(uname) ]; then touch -t \"$(date -r " +
+        "#{TasteTester::Config.testing_end_time.to_i} +'%Y%m%d%H%M.%S')\" " +
+        "#{TasteTester::Config.timestamp_file}; else touch --date \"$(date " +
+        "-d @#{TasteTester::Config.testing_end_time.to_i} +'%Y-%m-%d %T')\" " +
+        "#{TasteTester::Config.timestamp_file}; fi",
+      ).delete("\n")
       "echo -n '#{touch}' | base64 --decode | bash"
     end
 
